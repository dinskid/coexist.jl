--- conflicted
+++ resolved
@@ -1,9 +1,5 @@
 using ModelingToolkit
 using DifferentialEquations
-<<<<<<< HEAD
-using Plots
-=======
->>>>>>> bae3d9c3
 
 # initial state
 nAge=9
